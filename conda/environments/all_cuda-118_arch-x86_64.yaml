# This file is generated by `rapids-dependency-file-generator`.
# To make changes, edit ../../dependencies.yaml and run `rapids-dependency-file-generator`.
channels:
- rapidsai
- rapidsai-nightly
- dask/label/dev
- conda-forge
- nvidia
dependencies:
- breathe
- c-compiler
- clang-tools=11.1.0
- clang=11.1.0
- cmake>=3.23.1,!=3.25.0
- cuda-profiler-api=11.8.86
- cuda-python >=11.7.1,<12.0
- cudatoolkit=11.8
- cupy
- cxx-compiler
- cython>=0.29,<0.30
<<<<<<< HEAD
- dask-cuda==23.6.*
- dask>=2023.1.1
- distributed>=2023.1.1
=======
- dask-core==2023.3.2
- dask-cuda==23.4.*
- dask==2023.3.2
- distributed==2023.3.2.1
>>>>>>> a6e0e6ba
- doxygen>=1.8.20
- gcc_linux-64=11.*
- graphviz
- ipython
- joblib>=0.11
- libcublas-dev=11.11.3.6
- libcublas=11.11.3.6
- libcurand-dev=10.3.0.86
- libcurand=10.3.0.86
- libcusolver-dev=11.4.1.48
- libcusolver=11.4.1.48
- libcusparse-dev=11.7.5.86
- libcusparse=11.7.5.86
- nccl>=2.9.9
- ninja
- numba>=0.49
- numpy>=1.21
- numpydoc
- pydata-sphinx-theme
- pytest
- pytest-cov
- recommonmark
- rmm==23.6.*
- scikit-build>=0.13.1
- scikit-learn
- scipy
- sphinx-copybutton
- sphinx-markdown-tables
- sysroot_linux-64==2.17
- ucx-proc=*=gpu
- ucx-py==0.32.*
- ucx>=1.13.0
name: all_cuda-118_arch-x86_64<|MERGE_RESOLUTION|>--- conflicted
+++ resolved
@@ -18,16 +18,10 @@
 - cupy
 - cxx-compiler
 - cython>=0.29,<0.30
-<<<<<<< HEAD
+- dask-core==2023.3.2
 - dask-cuda==23.6.*
-- dask>=2023.1.1
-- distributed>=2023.1.1
-=======
-- dask-core==2023.3.2
-- dask-cuda==23.4.*
 - dask==2023.3.2
 - distributed==2023.3.2.1
->>>>>>> a6e0e6ba
 - doxygen>=1.8.20
 - gcc_linux-64=11.*
 - graphviz
