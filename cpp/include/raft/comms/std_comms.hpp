--- conflicted
+++ resolved
@@ -22,6 +22,8 @@
 #include <raft/handle.hpp>
 #include <raft/mr/device/buffer.hpp>
 
+#include <raft/error.hpp>
+
 #include <raft/cudart_utils.h>
 
 #include <cuda_runtime.h>
@@ -44,18 +46,6 @@
 #include <memory>
 #include <thread>
 
-<<<<<<< HEAD
-#define NCCL_TRY(call)                                                         \
-  do {                                                                         \
-    ncclResult_t status = call;                                                \
-    ASSERT(ncclSuccess == status, "ERROR: NCCL call='%s'. Reason:%s\n", #call, \
-           ncclGetErrorString(status));                                        \
-  } while (0)
-=======
-#include <cuda_runtime.h>
-
-#include <raft/cudart_utils.h>
-#include <raft/error.hpp>
 
 namespace raft {
 
@@ -86,7 +76,6 @@
       throw raft::nccl_error(msg);                                            \
     }                                                                         \
   } while (0);
->>>>>>> a7f6e886
 
 #define NCCL_CHECK_NO_THROW(call)                         \
   do {                                                    \
@@ -181,17 +170,11 @@
       stream_(stream),
       num_ranks_(num_ranks),
       rank_(rank),
-<<<<<<< HEAD
       device_allocator_(device_allocator),
-      stream_(stream),
       next_request_id_(0),
-      subcomms_ucp_(subcomms_ucp) {
-=======
+      subcomms_ucp_(subcomms_ucp),
       ucp_worker_(ucp_worker),
-      ucp_eps_(eps),
-      next_request_id_(0),
-      device_allocator_(device_allocator) {
->>>>>>> a7f6e886
+      ucp_eps_(eps) {
     initialize();
   };
 
@@ -208,13 +191,8 @@
       stream_(stream),
       num_ranks_(num_ranks),
       rank_(rank),
-<<<<<<< HEAD
-      device_allocator_(device_allocator),
-      stream_(stream),
-      subcomms_ucp_(false) {
-=======
+      subcomms_ucp_(false),
       device_allocator_(device_allocator) {
->>>>>>> a7f6e886
     initialize();
   };
 
