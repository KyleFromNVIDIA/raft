/*
 * Copyright (c) 2019-2020, NVIDIA CORPORATION.
 *
 * Licensed under the Apache License, Version 2.0 (the "License");
 * you may not use this file except in compliance with the License.
 * You may obtain a copy of the License at
 *
 *     http://www.apache.org/licenses/LICENSE-2.0
 *
 * Unless required by applicable law or agreed to in writing, software
 * distributed under the License is distributed on an "AS IS" BASIS,
 * WITHOUT WARRANTIES OR CONDITIONS OF ANY KIND, either express or implied.
 * See the License for the specific language governing permissions and
 * limitations under the License.
 */

#pragma once

#include <memory>
#include <mutex>
#include <unordered_map>
#include <utility>
#include <vector>

#include <cublas_v2.h>
#include <cuda_runtime.h>
#include <cusolverDn.h>
#include <cusolverSp.h>
#include <cusparse.h>

///@todo: enable once we have migrated cuml-comms layer too
//#include <common/cuml_comms_int.hpp>

#include <raft/linalg/cublas_wrappers.h>
#include <raft/linalg/cusolver_wrappers.h>
#include <raft/sparse/cusparse_wrappers.h>
#include <raft/comms/comms.hpp>
#include "allocator.hpp"
#include "cudart_utils.h"

namespace raft {

/**
 * @brief Main handle object that stores all necessary context used for calling
 *        necessary cuda kernels and/or libraries
 */
class handle_t {
 private:
  static constexpr int kNumDefaultWorkerStreams = 0;

 public:
  /**
   * @brief Construct a handle with the specified number of worker streams
   *
   * @param[in] n_streams number worker streams to be created
   */
  explicit handle_t(int n_streams = kNumDefaultWorkerStreams)
    : dev_id_([]() -> int {
        int cur_dev = -1;
        CUDA_CHECK(cudaGetDevice(&cur_dev));
        return cur_dev;
      }()),
      num_streams_(n_streams),
      device_allocator_(std::make_shared<default_device_allocator>()),
      host_allocator_(std::make_shared<default_host_allocator>()) {
    create_resources();
  }

  /** Destroys all held-up resources */
  ~handle_t() { destroy_resources(); }

  int get_device() const { return dev_id_; }

  void set_stream(cudaStream_t stream) { user_stream_ = stream; }
  cudaStream_t get_stream() const { return user_stream_; }

  void set_device_allocator(std::shared_ptr<device_allocator> allocator) {
    device_allocator_ = allocator;
  }
  std::shared_ptr<device_allocator> get_device_allocator() const {
    return device_allocator_;
  }

  void set_host_allocator(std::shared_ptr<host_allocator> allocator) {
    host_allocator_ = allocator;
  }
  std::shared_ptr<host_allocator> get_host_allocator() const {
    return host_allocator_;
  }

  cublasHandle_t get_cublas_handle() const {
    if (!cublas_initialized_) {
      CUBLAS_CHECK(cublasCreate(&cublas_handle_));
      cublas_initialized_ = true;
    }
    return cublas_handle_;
  }

  cusolverDnHandle_t get_cusolver_dn_handle() const {
    if (!cusolver_dn_initialized_) {
      CUSOLVER_CHECK(cusolverDnCreate(&cusolver_dn_handle_));
      cusolver_dn_initialized_ = true;
    }
    return cusolver_dn_handle_;
  }

  cusolverSpHandle_t get_cusolver_sp_handle() const {
    if (!cusolver_sp_initialized_) {
      CUSOLVER_CHECK(cusolverSpCreate(&cusolver_sp_handle_));
      cusolver_sp_initialized_ = true;
    }
    return cusolver_sp_handle_;
  }

  cusparseHandle_t get_cusparse_handle() const {
    if (!cusparse_initialized_) {
      CUSPARSE_CHECK(cusparseCreate(&cusparse_handle_));
      cusparse_initialized_ = true;
    }
    return cusparse_handle_;
  }

  cudaStream_t get_internal_stream(int sid) const { return streams_[sid]; }
  int get_num_internal_streams() const { return num_streams_; }
  std::vector<cudaStream_t> get_internal_streams() const {
    std::vector<cudaStream_t> int_streams_vec(num_streams_);
    for (auto s : streams_) {
      int_streams_vec.push_back(s);
    }
    return int_streams_vec;
  }

  void wait_on_user_stream() const {
    CUDA_CHECK(cudaEventRecord(event_, user_stream_));
    for (auto s : streams_) {
      CUDA_CHECK(cudaStreamWaitEvent(s, event_, 0));
    }
  }

  void wait_on_internal_streams() const {
    for (auto s : streams_) {
      CUDA_CHECK(cudaEventRecord(event_, s));
      CUDA_CHECK(cudaStreamWaitEvent(user_stream_, event_, 0));
    }
  }

  void setCommunicator(
    std::shared_ptr<comms_t> communicator) {
    _communicator = communicator;
  }

  const comms_t& getCommunicator() const {
    ASSERT(nullptr != _communicator.get(),
           "ERROR: Communicator was not initialized\n");
    return *_communicator;
  }

  bool commsInitialized() const {
    return (nullptr != _communicator.get());
  }


  const cudaDeviceProp& get_device_properties() const {
    if (!device_prop_initialized_) {
      CUDA_CHECK(cudaGetDeviceProperties(&prop_, dev_id_));
      device_prop_initialized_ = true;
    }
    return prop_;
  }

 private:
<<<<<<< HEAD
  const int _dev_id;
  const int _num_streams;
  std::vector<cudaStream_t> _streams;
  mutable cublasHandle_t _cublas_handle;
  mutable bool _cublasInitialized;
  mutable cusolverDnHandle_t _cusolverDn_handle;
  mutable bool _cusolverDnInitialized;
  mutable cusolverSpHandle_t _cusolverSp_handle;
  mutable bool _cusolverSpInitialized;
  mutable cusparseHandle_t _cusparse_handle;
  mutable bool _cusparseInitialized;
  std::shared_ptr<deviceAllocator> _deviceAllocator;
  std::shared_ptr<hostAllocator> _hostAllocator;
  cudaStream_t _userStream;
  cudaEvent_t _event;
  mutable cudaDeviceProp _prop;
  mutable bool _devicePropInitialized;
  std::shared_ptr<comms_t> _communicator;
=======
  const int dev_id_;
  const int num_streams_;
  std::vector<cudaStream_t> streams_;
  mutable cublasHandle_t cublas_handle_;
  mutable bool cublas_initialized_{false};
  mutable cusolverDnHandle_t cusolver_dn_handle_;
  mutable bool cusolver_dn_initialized_{false};
  mutable cusolverSpHandle_t cusolver_sp_handle_;
  mutable bool cusolver_sp_initialized_{false};
  mutable cusparseHandle_t cusparse_handle_;
  mutable bool cusparse_initialized_{false};
  std::shared_ptr<device_allocator> device_allocator_;
  std::shared_ptr<host_allocator> host_allocator_;
  cudaStream_t user_stream_{nullptr};
  cudaEvent_t event_;
  mutable cudaDeviceProp prop_;
  mutable bool device_prop_initialized_{false};

  ///@todo: enable this once we have migrated cuml-comms
  //std::shared_ptr<MLCommon::cumlCommunicator> _communicator;
>>>>>>> ad5db0f4

  void create_resources() {
    cudaStream_t stream;
    CUDA_CHECK(cudaStreamCreateWithFlags(&stream, cudaStreamNonBlocking));
    streams_.push_back(stream);
    for (int i = 1; i < num_streams_; ++i) {
      cudaStream_t stream;
      CUDA_CHECK(cudaStreamCreateWithFlags(&stream, cudaStreamNonBlocking));
      streams_.push_back(stream);
    }
    CUDA_CHECK(cudaEventCreateWithFlags(&event_, cudaEventDisableTiming));
  }

  void destroy_resources() {
    ///@todo: enable *_NO_THROW variants once we have enabled logging
    if (cusparse_initialized_) {
      //CUSPARSE_CHECK_NO_THROW(cusparseDestroy(cusparse_handle_));
      CUSPARSE_CHECK(cusparseDestroy(cusparse_handle_));
    }
    if (cusolver_dn_initialized_) {
      //CUSOLVER_CHECK_NO_THROW(cusolverDnDestroy(cusolver_dn_handle_));
      CUSOLVER_CHECK(cusolverDnDestroy(cusolver_dn_handle_));
    }
    if (cusolver_sp_initialized_) {
      //CUSOLVER_CHECK_NO_THROW(cusolverSpDestroy(cusolver_sp_handle_));
      CUSOLVER_CHECK(cusolverSpDestroy(cusolver_sp_handle_));
    }
    if (cublas_initialized_) {
      //CUBLAS_CHECK_NO_THROW(cublasDestroy(cublas_handle_));
      CUBLAS_CHECK(cublasDestroy(cublas_handle_));
    }
    while (!streams_.empty()) {
      //CUDA_CHECK_NO_THROW(cudaStreamDestroy(streams_.back()));
      CUDA_CHECK(cudaStreamDestroy(streams_.back()));
      streams_.pop_back();
    }
    //CUDA_CHECK_NO_THROW(cudaEventDestroy(event_));
    CUDA_CHECK(cudaEventDestroy(event_));
  }
};  // class handle_t

/**
 * @brief RAII approach to synchronizing across all streams in the handle
 */
class stream_syncer {
 public:
  explicit stream_syncer(const handle_t& handle) : handle_(handle) {
    handle_.wait_on_user_stream();
  }
  ~stream_syncer() { handle_.wait_on_internal_streams(); }

  stream_syncer(const stream_syncer& other) = delete;
  stream_syncer& operator=(const stream_syncer& other) = delete;

 private:
  const handle_t& handle_;
};  // class stream_syncer

}  // namespace raft<|MERGE_RESOLUTION|>--- conflicted
+++ resolved
@@ -169,26 +169,8 @@
   }
 
  private:
-<<<<<<< HEAD
-  const int _dev_id;
-  const int _num_streams;
-  std::vector<cudaStream_t> _streams;
-  mutable cublasHandle_t _cublas_handle;
-  mutable bool _cublasInitialized;
-  mutable cusolverDnHandle_t _cusolverDn_handle;
-  mutable bool _cusolverDnInitialized;
-  mutable cusolverSpHandle_t _cusolverSp_handle;
-  mutable bool _cusolverSpInitialized;
-  mutable cusparseHandle_t _cusparse_handle;
-  mutable bool _cusparseInitialized;
-  std::shared_ptr<deviceAllocator> _deviceAllocator;
-  std::shared_ptr<hostAllocator> _hostAllocator;
-  cudaStream_t _userStream;
-  cudaEvent_t _event;
-  mutable cudaDeviceProp _prop;
-  mutable bool _devicePropInitialized;
   std::shared_ptr<comms_t> _communicator;
-=======
+  
   const int dev_id_;
   const int num_streams_;
   std::vector<cudaStream_t> streams_;
@@ -207,10 +189,6 @@
   mutable cudaDeviceProp prop_;
   mutable bool device_prop_initialized_{false};
 
-  ///@todo: enable this once we have migrated cuml-comms
-  //std::shared_ptr<MLCommon::cumlCommunicator> _communicator;
->>>>>>> ad5db0f4
-
   void create_resources() {
     cudaStream_t stream;
     CUDA_CHECK(cudaStreamCreateWithFlags(&stream, cudaStreamNonBlocking));
