--- conflicted
+++ resolved
@@ -170,13 +170,8 @@
         packages:
           - c-compiler
           - cxx-compiler
-<<<<<<< HEAD
-          - nccl>=2.9.9
+          - nccl>=2.19
           - libucxx==0.41.*,>=0.0.0a0
-=======
-          - nccl>=2.19
-          - libucxx==0.40.*,>=0.0.0a0
->>>>>>> 6c4fdfb3
     specific:
       - output_types: conda
         matrices:
