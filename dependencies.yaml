# Dependency list for https://github.com/rapidsai/dependency-file-generator
files:
  all:
    output: conda
    matrix:
      cuda: ["11.8", "12.0"]
      arch: [x86_64, aarch64]
    includes:
      - build
      - build_pylibraft
      - cudatoolkit
      - develop
      - checks
      - build_wheels
      - test_libraft
      - docs
      - run_raft_dask
      - run_pylibraft
      - test_python_common
      - test_pylibraft
      - cupy
  bench_ann:
    output: conda
    matrix:
      cuda: ["11.8", "12.0"]
      arch: [x86_64, aarch64]
    includes:
      - build
      - develop
      - cudatoolkit
      - nn_bench
      - nn_bench_python
  test_cpp:
    output: none
    includes:
      - cudatoolkit
      - test_libraft
  test_python:
    output: none
    includes:
      - cudatoolkit
      - py_version
      - test_python_common
      - test_pylibraft
      - cupy
  checks:
    output: none
    includes:
      - checks
      - py_version
  docs:
    output: none
    includes:
      - test_pylibraft
      - cupy
      - cudatoolkit
      - docs
      - py_version
  py_build_pylibraft:
    output: pyproject
    pyproject_dir: python/pylibraft
    extras:
      table: build-system
    includes:
      - build
      - build_pylibraft
  py_run_pylibraft:
    output: pyproject
    pyproject_dir: python/pylibraft
    extras:
      table: project
    includes:
      - run_pylibraft
  py_test_pylibraft:
    output: pyproject
    pyproject_dir: python/pylibraft
    extras:
      table: project.optional-dependencies
      key: test
    includes:
      - test_python_common
      - test_pylibraft
      - cupy
  py_build_raft_dask:
    output: pyproject
    pyproject_dir: python/raft-dask
    extras:
      table: build-system
    includes:
      - build
  py_run_raft_dask:
    output: pyproject
    pyproject_dir: python/raft-dask
    extras:
      table: project
    includes:
      - run_raft_dask
  py_test_raft_dask:
    output: pyproject
    pyproject_dir: python/raft-dask
    extras:
      table: project.optional-dependencies
      key: test
    includes:
      - test_python_common
  py_build_raft_ann_bench:
    output: pyproject
    pyproject_dir: python/raft-ann-bench
    extras:
      table: build-system
    includes:
      - build_wheels
  py_run_raft_ann_bench:
    output: pyproject
    pyproject_dir: python/raft-ann-bench
    extras:
      table: project
    includes:
      - nn_bench_python
channels:
  - rapidsai
  - rapidsai-nightly
  - dask/label/dev
  - conda-forge
  - nvidia
dependencies:
  build:
    common:
      - output_types: [conda, requirements, pyproject]
        packages:
          - &cmake_ver cmake>=3.26.4
          - cython>=3.0.0
          - ninja
      - output_types: [conda]
        packages:
          - c-compiler
          - cxx-compiler
          - nccl>=2.9.9
<<<<<<< HEAD
          - libucxx==0.36.*
=======
          - scikit-build-core>=0.7.0
      - output_types: [requirements, pyproject]
        packages:
          - scikit-build-core[pyproject]>=0.7.0
>>>>>>> 6762fe54
    specific:
      - output_types: conda
        matrices:
          - matrix:
              arch: x86_64
            packages:
              - gcc_linux-64=11.*
              - sysroot_linux-64==2.17
          - matrix:
              arch: aarch64
            packages:
              - gcc_linux-aarch64=11.*
              - sysroot_linux-aarch64==2.17
      - output_types: conda
        matrices:
          - matrix: {cuda: "12.0"}
            packages: [cuda-version=12.0, cuda-nvcc]
          - matrix: {cuda: "11.8", arch: x86_64}
            packages: [nvcc_linux-64=11.8]
          - matrix: {cuda: "11.8", arch: aarch64}
            packages: [nvcc_linux-aarch64=11.8]
          - matrix: {cuda: "11.5", arch: x86_64}
            packages: [nvcc_linux-64=11.5]
          - matrix: {cuda: "11.5", arch: aarch64}
            packages: [nvcc_linux-aarch64=11.5]
          - matrix: {cuda: "11.4", arch: x86_64}
            packages: [nvcc_linux-64=11.4]
          - matrix: {cuda: "11.4", arch: aarch64}
            packages: [nvcc_linux-aarch64=11.4]
          - matrix: {cuda: "11.2", arch: x86_64}
            packages: [nvcc_linux-64=11.2]
          - matrix: {cuda: "11.2", arch: aarch64}
            packages: [nvcc_linux-aarch64=11.2]

  build_pylibraft:
    common:
      - output_types: [conda]
        packages:
          - &rmm_conda rmm==24.2.*
      - output_types: requirements
        packages:
          # pip recognizes the index as a global option for the requirements.txt file
          # This index is needed for rmm-cu{11,12}.
          - --extra-index-url=https://pypi.nvidia.com
          - --extra-index-url=https://pypi.anaconda.org/rapidsai-wheels-nightly/simple
    specific:
      - output_types: [conda, requirements, pyproject]
        matrices:
          - matrix:
              cuda: "12.0"
            packages:
              - &cuda_python12 cuda-python>=12.0,<13.0a0
          - matrix: # All CUDA 11 versions
            packages:
              - &cuda_python11 cuda-python>=11.7.1,<12.0a0
      - output_types: [requirements, pyproject]
        matrices:
          - matrix: {cuda: "12.2"}
            packages: &build_pylibraft_packages_cu12
              - &rmm_cu12 rmm-cu12==24.2.*
          - {matrix: {cuda: "12.1"}, packages: *build_pylibraft_packages_cu12}
          - {matrix: {cuda: "12.0"}, packages: *build_pylibraft_packages_cu12}
          - matrix: {cuda: "11.8"}
            packages: &build_pylibraft_packages_cu11
              - &rmm_cu11 rmm-cu11==24.2.*
          - {matrix: {cuda: "11.5"}, packages: *build_pylibraft_packages_cu11}
          - {matrix: {cuda: "11.4"}, packages: *build_pylibraft_packages_cu11}
          - {matrix: {cuda: "11.2"}, packages: *build_pylibraft_packages_cu11}
          - {matrix: null, packages: [*rmm_conda] }
  checks:
    common:
      - output_types: [conda, requirements]
        packages:
          - pre-commit
  develop:
    common:
      - output_types: conda
        packages:
          - clang==16.0.6
          - clang-tools=16.0.6
  nn_bench:
    common:
      - output_types: [conda, pyproject, requirements]
        packages:
          - hnswlib=0.7.0
          - nlohmann_json>=3.11.2
          - glog>=0.6.0
          - h5py>=3.8.0
          - benchmark>=1.8.2
          - openblas
          - *rmm_conda
  nn_bench_python:
    common:
      - output_types: [conda]
        packages:
          - matplotlib
          - pandas
          - pyyaml
          - pandas

  cudatoolkit:
    specific:
      - output_types: conda
        matrices:
          - matrix:
              cuda: "12.0"
            packages:
              - cuda-version=12.0
              - cuda-nvtx-dev
              - cuda-cudart-dev
              - cuda-profiler-api
              - libcublas-dev
              - libcurand-dev
              - libcusolver-dev
              - libcusparse-dev
          - matrix:
              cuda: "11.8"
            packages:
              - cuda-version=11.8
              - cudatoolkit
              - cuda-nvtx=11.8
              - cuda-profiler-api=11.8.86
              - libcublas-dev=11.11.3.6
              - libcublas=11.11.3.6
              - libcurand-dev=10.3.0.86
              - libcurand=10.3.0.86
              - libcusolver-dev=11.4.1.48
              - libcusolver=11.4.1.48
              - libcusparse-dev=11.7.5.86
              - libcusparse=11.7.5.86
          - matrix:
              cuda: "11.5"
            packages:
              - cuda-version=11.5
              - cudatoolkit
              - cuda-nvtx=11.5
              - cuda-profiler-api>=11.4.240,<=11.8.86 # use any `11.x` version since pkg is missing several CUDA/arch packages
              - libcublas-dev>=11.7.3.1,<=11.7.4.6
              - libcublas>=11.7.3.1,<=11.7.4.6
              - libcurand-dev>=10.2.6.48,<=10.2.7.107
              - libcurand>=10.2.6.48,<=10.2.7.107
              - libcusolver-dev>=11.2.1.48,<=11.3.2.107
              - libcusolver>=11.2.1.48,<=11.3.2.107
              - libcusparse-dev>=11.7.0.31,<=11.7.0.107
              - libcusparse>=11.7.0.31,<=11.7.0.107
          - matrix:
              cuda: "11.4"
            packages:
              - cuda-version=11.4
              - cudatoolkit
              - &cudanvtx114 cuda-nvtx=11.4
              - cuda-profiler-api>=11.4.240,<=11.8.86 # use any `11.x` version since pkg is missing several CUDA/arch packages
              - &libcublas_dev114 libcublas-dev>=11.5.2.43,<=11.6.5.2
              - &libcublas114 libcublas>=11.5.2.43,<=11.6.5.2
              - &libcurand_dev114 libcurand-dev>=10.2.5.43,<=10.2.5.120
              - &libcurand114 libcurand>=10.2.5.43,<=10.2.5.120
              - &libcusolver_dev114 libcusolver-dev>=11.2.0.43,<=11.2.0.120
              - &libcusolver114 libcusolver>=11.2.0.43,<=11.2.0.120
              - &libcusparse_dev114 libcusparse-dev>=11.6.0.43,<=11.6.0.120
              - &libcusparse114 libcusparse>=11.6.0.43,<=11.6.0.120
          - matrix:
              cuda: "11.2"
            packages:
              - cuda-version=11.2
              - cudatoolkit
              - *cudanvtx114
              - cuda-profiler-api>=11.4.240,<=11.8.86 # use any `11.x` version since pkg is missing several CUDA/arch packages
              # The NVIDIA channel doesn't publish pkgs older than 11.4 for these libs,
              # so 11.2 uses 11.4 packages (the oldest available).
              - *libcublas_dev114
              - *libcublas114
              - *libcurand_dev114
              - *libcurand114
              - *libcusolver_dev114
              - *libcusolver114
              - *libcusparse_dev114
              - *libcusparse114

  cupy:
    common:
      - output_types: conda
        packages:
          - cupy>=12.0.0
    specific:
      - output_types: [requirements, pyproject]
        matrices:
          # All CUDA 12 + x86_64 versions
          - matrix: {cuda: "12.2", arch: x86_64}
            packages: &cupy_packages_cu12_x86_64
              - &cupy_cu12_x86_64 cupy-cuda12x>=12.0.0
          - {matrix: {cuda: "12.1", arch: x86_64}, packages: *cupy_packages_cu12_x86_64}
          - {matrix: {cuda: "12.0", arch: x86_64}, packages: *cupy_packages_cu12_x86_64}
          # All CUDA 12 + aarch64 versions
          - matrix: {cuda: "12.2", arch: aarch64}
            packages: &cupy_packages_cu12_aarch64
              - &cupy_cu12_aarch64 cupy-cuda12x -f https://pip.cupy.dev/aarch64 # TODO: Verify that this works.
          - {matrix: {cuda: "12.1", arch: aarch64}, packages: *cupy_packages_cu12_aarch64}
          - {matrix: {cuda: "12.0", arch: aarch64}, packages: *cupy_packages_cu12_aarch64}

          # All CUDA 11 + x86_64 versions
          - matrix: {cuda: "11.8", arch: x86_64}
            packages: &cupy_packages_cu11_x86_64
              - cupy-cuda11x>=12.0.0
          - {matrix: {cuda: "11.5", arch: x86_64}, packages: *cupy_packages_cu11_x86_64}
          - {matrix: {cuda: "11.4", arch: x86_64}, packages: *cupy_packages_cu11_x86_64}
          - {matrix: {cuda: "11.2", arch: x86_64}, packages: *cupy_packages_cu11_x86_64}

          # All CUDA 11 + aarch64 versions
          - matrix: {cuda: "11.8", arch: aarch64}
            packages: &cupy_packages_cu11_aarch64
              - cupy-cuda11x -f https://pip.cupy.dev/aarch64 # TODO: Verify that this works.
          - {matrix: {cuda: "11.5", arch: aarch64}, packages: *cupy_packages_cu11_aarch64}
          - {matrix: {cuda: "11.4", arch: aarch64}, packages: *cupy_packages_cu11_aarch64}
          - {matrix: {cuda: "11.2", arch: aarch64}, packages: *cupy_packages_cu11_aarch64}
          - {matrix: null, packages: [cupy-cuda11x>=12.0.0]}

  test_libraft:
    common:
      - output_types: [conda]
        packages:
          - *cmake_ver
          - gtest>=1.13.0
          - gmock>=1.13.0
  docs:
    common:
      - output_types: [conda]
        packages:
          - breathe
          - doxygen>=1.8.20
          - graphviz
          - ipython
          - numpydoc
          - pydata-sphinx-theme
          - recommonmark
          - sphinx-copybutton
          - sphinx-markdown-tables
  build_wheels:
    common:
      - output_types: [requirements, pyproject]
        packages:
          - wheel
          - setuptools
  py_version:
    specific:
      - output_types: conda
        matrices:
          - matrix:
              py: "3.9"
            packages:
              - python=3.9
          - matrix:
              py: "3.10"
            packages:
              - python=3.10
          - matrix:
            packages:
              - python>=3.9,<3.11
  run_pylibraft:
    common:
      - output_types: [conda, pyproject]
        packages:
          - &numpy numpy>=1.21
      - output_types: [conda]
        packages:
          - *rmm_conda
      - output_types: requirements
        packages:
          # pip recognizes the index as a global option for the requirements.txt file
          # This index is needed for cudf and rmm.
          - --extra-index-url=https://pypi.nvidia.com
          - --extra-index-url=https://pypi.anaconda.org/rapidsai-wheels-nightly/simple
    specific:
      - output_types: [conda, requirements, pyproject]
        matrices:
          - matrix:
              cuda: "12.0"
            packages:
              - *cuda_python12
          - matrix: # All CUDA 11 versions
            packages:
              - *cuda_python11
      - output_types: [requirements, pyproject]
        matrices:
          - matrix: {cuda: "12.2"}
            packages: &run_pylibraft_packages_cu12
              - *rmm_cu12
          - {matrix: {cuda: "12.1"}, packages: *run_pylibraft_packages_cu12}
          - {matrix: {cuda: "12.0"}, packages: *run_pylibraft_packages_cu12}
          - matrix: {cuda: "11.8"}
            packages: &run_pylibraft_packages_cu11
              - *rmm_cu11
          - {matrix: {cuda: "11.5"}, packages: *run_pylibraft_packages_cu11}
          - {matrix: {cuda: "11.4"}, packages: *run_pylibraft_packages_cu11}
          - {matrix: {cuda: "11.2"}, packages: *run_pylibraft_packages_cu11}
          - {matrix: null, packages: [*rmm_conda]}
  run_raft_dask:
    common:
      - output_types: [conda, pyproject]
        packages:
          - dask-cuda==24.2.*
          - joblib>=0.11
          - numba>=0.57
          - *numpy
          - rapids-dask-dependency==24.2.*
          - ucx-py==0.36.*
      - output_types: conda
        packages:
          - ucx>=1.13.0
          - ucx-proc=*=gpu
          - &ucx_py_conda ucx-py==0.36.*
          - distributed-ucxx==0.36.*
      - output_types: pyproject
        packages:
          - &pylibraft_conda pylibraft==24.2.*
      - output_types: requirements
        packages:
          # pip recognizes the index as a global option for the requirements.txt file
          # This index is needed for cudf and rmm.
          - --extra-index-url=https://pypi.nvidia.com
          - --extra-index-url=https://pypi.anaconda.org/rapidsai-wheels-nightly/simple
    specific:
      - output_types: [requirements, pyproject]
        matrices:
          - matrix: {cuda: "12.2"}
            packages: &run_raft_dask_packages_cu12
              - &pylibraft_cu12 pylibraft-cu12==24.2.*
              - &ucx_py_cu12 ucx-py-cu12==0.36.*
          - {matrix: {cuda: "12.1"}, packages: *run_raft_dask_packages_cu12}
          - {matrix: {cuda: "12.0"}, packages: *run_raft_dask_packages_cu12}
          - matrix: {cuda: "11.8"}
            packages: &run_raft_dask_packages_cu11
              - &pylibraft_cu11 pylibraft-cu11==24.2.*
              - &ucx_py_cu11 ucx-py-cu11==0.36.*
          - {matrix: {cuda: "11.5"}, packages: *run_raft_dask_packages_cu11}
          - {matrix: {cuda: "11.4"}, packages: *run_raft_dask_packages_cu11}
          - {matrix: {cuda: "11.2"}, packages: *run_raft_dask_packages_cu11}
          - {matrix: null, packages: [*pylibraft_conda, *ucx_py_conda]}
  test_python_common:
    common:
      - output_types: [conda, requirements, pyproject]
        packages:
          - pytest
          - pytest-cov
  test_pylibraft:
    common:
      - output_types: [conda, requirements, pyproject]
        packages:
          - scikit-learn
          - scipy<|MERGE_RESOLUTION|>--- conflicted
+++ resolved
@@ -136,14 +136,11 @@
           - c-compiler
           - cxx-compiler
           - nccl>=2.9.9
-<<<<<<< HEAD
           - libucxx==0.36.*
-=======
           - scikit-build-core>=0.7.0
       - output_types: [requirements, pyproject]
         packages:
           - scikit-build-core[pyproject]>=0.7.0
->>>>>>> 6762fe54
     specific:
       - output_types: conda
         matrices:
