Core
====

This page provides C++ class references for the publicly-exposed elements of the `raft/core` package. The `raft/core` headers
require minimal dependencies, can be compiled without `nvcc`, and thus are safe to expose on your own public APIs. Aside from
the headers in the `raft/core` include directory, any headers in the codebase with the suffix `_types.hpp` are also safe to
expose in public APIs.

handle_t
########

.. doxygenclass:: raft::handle_t
    :project: RAFT
    :members:


Interruptible
#############

.. doxygenclass:: raft::interruptible
    :project: RAFT
    :members:

NVTX
####

.. doxygennamespace:: raft::common::nvtx
    :project: RAFT
    :members:


<<<<<<< HEAD
mdarray
#######

.. doxygenclass:: raft::mdarray
    :project: RAFT
    :members:

.. doxygenclass:: raft::make_device_matrix
    :project: RAFT

.. doxygenclass:: raft::make_device_vector
    :project: RAFT

.. doxygenclass:: raft::make_device_scalar
    :project: RAFT

.. doxygenclass:: raft::make_host_matrix
    :project: RAFT

.. doxygenclass:: raft::make_host_vector
    :project: RAFT

.. doxygenclass:: raft::make_device_scalar
    :project: RAFT


mdspan
#######

.. doxygenfunction:: raft::make_device_mdspan
    :project: RAFT

.. doxygenfunction:: raft::make_device_matrix_view
    :project: RAFT

.. doxygenfunction:: raft::make_device_vector_view
    :project: RAFT

.. doxygenfunction:: raft::make_device_scalar_view
    :project: RAFT

.. doxygenfunction:: raft::make_host_matrix_view
    :project: RAFT

.. doxygenfunction:: raft::make_host_vector_view
    :project: RAFT

.. doxygenfunction:: raft::make_device_scalar_view
    :project: RAFT

Device Factories
----------------

.. doxygenfunction:: raft::make_device_matrix
    :project: RAFT

.. doxygenfunction:: raft::make_device_vector
    :project: RAFT

.. doxygenfunction:: raft::make_device_scalar
    :project: RAFT

Host Factories
----------------

.. doxygenfunction:: raft::make_host_matrix
    :project: RAFT

.. doxygenfunction:: raft::make_host_vector
    :project: RAFT

.. doxygenfunction:: raft::make_device_scalar
    :project: RAFT


mdspan
#######

Device Vocabulary
-----------------

.. doxygentypedef:: raft::device_mdspan
   :project: RAFT

.. doxygentypedef:: raft::device_matrix_view
   :project: RAFT

.. doxygentypedef:: raft::device_vector_view
   :project: RAFT

.. doxygentypedef:: raft::device_scalar_view
   :project: RAFT

Host Vocabulary
---------------

.. doxygentypedef:: raft::host_mdspan
   :project: RAFT

.. doxygentypedef:: raft::host_matrix_view
   :project: RAFT

.. doxygentypedef:: raft::host_vector_view
   :project: RAFT

.. doxygentypedef:: raft::host_scalar_view
   :project: RAFT

Device Factories
----------------

.. doxygenfunction:: raft::make_device_matrix_view
    :project: RAFT

.. doxygenfunction:: raft::make_device_vector_view
    :project: RAFT

.. doxygenfunction:: raft::make_device_scalar_view
    :project: RAFT

Host Factories
--------------

.. doxygenfunction:: raft::make_host_matrix_view
    :project: RAFT

.. doxygenfunction:: raft::make_host_vector_view
    :project: RAFT

.. doxygenfunction:: raft::make_device_scalar_view
    :project: RAFT

span
####

.. doxygentypedef:: raft::device_span
   :project: RAFT

.. doxygentypedef:: raft::host_span
   :project: RAFT

.. doxygenclass:: raft::span
    :project: RAFT
    :members:



=======
>>>>>>> 93a20b82
Key-Value Pair
##############

.. doxygenstruct:: raft::KeyValuePair
    :project: RAFT
    :members:


logger
######

.. doxygenclass:: raft::logger
    :project: RAFT
    :members:


Multi-node Multi-GPU
####################

.. doxygennamespace:: raft::comms
    :project: RAFT
    :members:
<|MERGE_RESOLUTION|>--- conflicted
+++ resolved
@@ -29,156 +29,6 @@
     :members:
 
 
-<<<<<<< HEAD
-mdarray
-#######
-
-.. doxygenclass:: raft::mdarray
-    :project: RAFT
-    :members:
-
-.. doxygenclass:: raft::make_device_matrix
-    :project: RAFT
-
-.. doxygenclass:: raft::make_device_vector
-    :project: RAFT
-
-.. doxygenclass:: raft::make_device_scalar
-    :project: RAFT
-
-.. doxygenclass:: raft::make_host_matrix
-    :project: RAFT
-
-.. doxygenclass:: raft::make_host_vector
-    :project: RAFT
-
-.. doxygenclass:: raft::make_device_scalar
-    :project: RAFT
-
-
-mdspan
-#######
-
-.. doxygenfunction:: raft::make_device_mdspan
-    :project: RAFT
-
-.. doxygenfunction:: raft::make_device_matrix_view
-    :project: RAFT
-
-.. doxygenfunction:: raft::make_device_vector_view
-    :project: RAFT
-
-.. doxygenfunction:: raft::make_device_scalar_view
-    :project: RAFT
-
-.. doxygenfunction:: raft::make_host_matrix_view
-    :project: RAFT
-
-.. doxygenfunction:: raft::make_host_vector_view
-    :project: RAFT
-
-.. doxygenfunction:: raft::make_device_scalar_view
-    :project: RAFT
-
-Device Factories
-----------------
-
-.. doxygenfunction:: raft::make_device_matrix
-    :project: RAFT
-
-.. doxygenfunction:: raft::make_device_vector
-    :project: RAFT
-
-.. doxygenfunction:: raft::make_device_scalar
-    :project: RAFT
-
-Host Factories
-----------------
-
-.. doxygenfunction:: raft::make_host_matrix
-    :project: RAFT
-
-.. doxygenfunction:: raft::make_host_vector
-    :project: RAFT
-
-.. doxygenfunction:: raft::make_device_scalar
-    :project: RAFT
-
-
-mdspan
-#######
-
-Device Vocabulary
------------------
-
-.. doxygentypedef:: raft::device_mdspan
-   :project: RAFT
-
-.. doxygentypedef:: raft::device_matrix_view
-   :project: RAFT
-
-.. doxygentypedef:: raft::device_vector_view
-   :project: RAFT
-
-.. doxygentypedef:: raft::device_scalar_view
-   :project: RAFT
-
-Host Vocabulary
----------------
-
-.. doxygentypedef:: raft::host_mdspan
-   :project: RAFT
-
-.. doxygentypedef:: raft::host_matrix_view
-   :project: RAFT
-
-.. doxygentypedef:: raft::host_vector_view
-   :project: RAFT
-
-.. doxygentypedef:: raft::host_scalar_view
-   :project: RAFT
-
-Device Factories
-----------------
-
-.. doxygenfunction:: raft::make_device_matrix_view
-    :project: RAFT
-
-.. doxygenfunction:: raft::make_device_vector_view
-    :project: RAFT
-
-.. doxygenfunction:: raft::make_device_scalar_view
-    :project: RAFT
-
-Host Factories
---------------
-
-.. doxygenfunction:: raft::make_host_matrix_view
-    :project: RAFT
-
-.. doxygenfunction:: raft::make_host_vector_view
-    :project: RAFT
-
-.. doxygenfunction:: raft::make_device_scalar_view
-    :project: RAFT
-
-span
-####
-
-.. doxygentypedef:: raft::device_span
-   :project: RAFT
-
-.. doxygentypedef:: raft::host_span
-   :project: RAFT
-
-.. doxygenclass:: raft::span
-    :project: RAFT
-    :members:
-
-
-
-=======
->>>>>>> 93a20b82
 Key-Value Pair
 ##############
 
